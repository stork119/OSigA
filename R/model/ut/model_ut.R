### ###
### Unscented transform model 
### ###

#### PrepareModelArguments.ut ####
PrepareModelParameters.ut <-
  function(parameters.model,
           priming_constant = 3.4,
           ...)
    {
<<<<<<< HEAD
    #parameters.model[15] <- priming_constant*parameters.model[11]
=======
   # parameters.model[15] <- priming_constant*parameters.model[11]
    parameters.model[11] <- parameters.model[17]*parameters.model[11]
    parameters.model[12] <- (parameters.model[17]^2)*parameters.model[12]
    parameters.model[15] <- parameters.model[17]*parameters.model[15]
    parameters.model[16] <- (parameters.model[17]^2)*parameters.model[16]
    parameters.model[13] <- parameters.model[18]*parameters.model[13]
    parameters.model[14] <- (parameters.model[18]^2)*parameters.model[13]
>>>>>>> 1c7f74c1
    return(parameters.model)
}

PrepareModelArguments.ut <-
  function(parameters,
           parameters.priming = parameters,
           variables,
           variables.priming,
           priming_constant = 3.4,
           ...) {
    
    parameters<- parameters[1:10]
    parameters.priming<- parameters[1:10]
    
    return(list(parameters = parameters,
                parameters.priming = parameters.priming,
                variables = variables,
                variables.priming = variables.priming
    ))}


PrepareModelArguments.ut.multiple <-
  function(parameters,
           parameters.priming = parameters,
           variables,
           variables.priming,
           parameters.conditions,
           priming_constant = 3.4,
           ...) {
    
    # print(parameters.conditions)
    parameters.model <- rep(0, times = length(which(parameters.conditions$parameters != 0)))
    parameters.priming.model <- rep(0, times = length(which(parameters.conditions$parameters.priming != 0)))
    
    parameters.model[parameters.conditions$parameters[which(parameters.conditions$parameters != 0)]] <- 
      parameters[which(parameters.conditions$parameters != 0)]
    
    parameters.priming.model[parameters.conditions$parameters.priming[which(parameters.conditions$parameters.priming != 0)]] <- 
      parameters[which(parameters.conditions$parameters.priming != 0)]
    
    return(list(parameters = parameters.model,
                parameters.priming = parameters.priming.model,
                variables = variables,
                variables.priming = variables.priming
    ))}

#### LoadSigmapointsConditions ####
LoadSigmapointsConditions <- function(path.optimisation){
  path.sigmapoints <-  paste(path.optimisation, "sigmapoints_conditions.csv", sep = "")
  if(file.exists(path.sigmapoints)){
    sigmapoints.conditions <- read.table(file = path.sigmapoints, 
                                         header = TRUE, 
                                         sep = ",")
  }
  path.sigmapoints.parameters <-  paste(path.optimisation, "sigmapoints_parameters_conditions.csv", sep = "")
  if(file.exists(path.sigmapoints.parameters)){
    sigmapoints.parameters.conditions <- read.table(file = path.sigmapoints.parameters, 
                                         header = TRUE, 
                                         sep = ",")
  }
  #optimisation.procedure <- optimisation_ut
  fun_modify_input <- PrepareModelArguments.ut
  fun_run_model <- run_model_ut
  return(list(conditions = sigmapoints.conditions,
              parameters.conditions = sigmapoints.parameters.conditions,
          #    optimisation.procedure = optimisation.procedure,
          fun_run_model = fun_run_model
              ))
  
}
####  GetWeigths ####
GetWeigths <- function(
  alpha = 0.7,
  kappa = 0,
  beta = 2,
  D # number of sigma points
){
  weights.means <- c()
  weights.variance <- c()
  weights.means[1]    <- 1 - D/((alpha^2)*(D + kappa))
  weights.variance[1] <- weights.means[1] + 1 - (alpha^2) + beta 
  weights.means[2:(2*D + 1)] <- 1/ (2*(alpha^2)*(D+kappa))
  weights.variance[2:(2*D + 1)] <- weights.means[2:(2*D + 1)] 
  return(
    list(weights.means = weights.means, 
         weights.variance =weights.variance))
}
#### AggreagateSimulationData ####
AggreagateSimulationData <- function(
  data.model,
  data.trajectory,
  res,
  tmesh,
  tmesh.list.tmp,priming, 
  stm
  ){
  for(tmesh.i in tmesh.list.tmp){
    data.model <- rbind(data.model,
                        data.table(time = c(tmesh[tmesh.i]),
                                   m = res$output[[tmesh.i]][14],
                                   sd =  c(ifelse(length(res$output[[tmesh.i]]) > 17, res$output[[tmesh.i]][31], 0)),
                                   priming = priming, 
                                   stimulation = stm)
    )
    
    data.trajectory <- rbind(data.trajectory,
                             data.table(
                               time = rep(x = tmesh[tmesh.i],
                                          times= length(res$output[[tmesh.i]])),
                               m = res$output[[tmesh.i]],
                               priming = rep(x = priming, times= length(res$output[[tmesh.i]])),
                               stimulation = rep(x = stm, times= length(res$output[[tmesh.i]])),
                               var  = 1:length(res$output[[tmesh.i]]) 
                             )
    )
  }
  return(list(data.trajectory = data.trajectory, data.model = data.model)) 
}
  

#### simulate_model_ut ####
simulate_model_ut <- function(
  fun_run_model = rmain,
  parameters.model, 
  parameters.priming.model = parameters.model,
  variables,
  variables.priming,
  tmesh,
  tmesh.list,
  tmesh.list.tmp = NULL,
  stimulation.list,
  background,
  time_interval = 100,
  time_computation = 1000*60*5,
  model.computations = list(raw = TRUE, priming = TRUE),
  stm,
  ...
  ){
#  print(model.computations)
  if(is.null(tmesh.list.tmp)){
    tmesh.list.tmp <- tmesh.list 
  }
  data.model <- data.table(
    time = numeric(),
    m = numeric(),
    sd = numeric(),
    priming = numeric(), 
    stimulation = numeric()
  )
  data.trajectory <- data.table(
    time = numeric(),
    var = numeric(),
    m = numeric(),
    priming = numeric(), 
    stimulation = numeric()
  )
   # print(parameters.model)
   # print(parameters.priming.model)
  for(stm in stimulation.list){
    if(model.computations$raw){
      res <- rmain(parameters = parameters.model, 
                         variables = variables, 
                         stm = stm, 
                         tmesh = tmesh, 
                         time_interval = time_interval, 
                         time_computation = time_computation)
      if(res$success){
        res$aggregate <- AggreagateSimulationData(
          data.model = data.model,
          data.trajectory = data.trajectory,
          res = res,
          tmesh = tmesh,
          tmesh.list.tmp = tmesh.list.tmp,
          priming = 0, 
          stm = stm)
          data.model <- res$aggregate$data.model
          data.trajectory <- res$aggregate$data.trajectory
      } else {
        return(list(error = TRUE))
      }
    }
    if(model.computations$priming){
      res.priming <- rmain(parameters = parameters.priming.model, 
                                 variables = variables.priming, 
                                 stm = stm, 
                                 tmesh = tmesh, 
                                 time_interval = time_interval, 
                                 time_computation = time_computation)
      if(res.priming$success){
        res$aggregate <- AggreagateSimulationData(
          data.model = data.model,
          data.trajectory = data.trajectory,
          res = res.priming,
          tmesh = tmesh,
          tmesh.list.tmp = tmesh.list.tmp,
          priming = 1000, 
          stm = stm)
        data.model <- res$aggregate$data.model
        data.trajectory <- res$aggregate$data.trajectory
      } else {
        return(list(error = TRUE))
      }
    }
  }
  data.model <- normalization_simulation(data.model, background = background)
  data.model <- lmvn(data.model)
  return(list(error = FALSE, 
              data.model = data.model,
              data.trajectory = data.trajectory))
}

#### GetSigmapoints ####
GetSigmapoints <- function(
  sigmapoints.parameters,
  sigmapoints.parameters.sd,
  alpha = 0.7,
  kappa = 0,
  beta = 2
  
){
  D <- length(sigmapoints.parameters)
  
  sigmapoints.parameters.lmvn.mean <- lmvn.mean.vector(m.norm = sigmapoints.parameters,
                                                sd.norm = sigmapoints.parameters.sd)
  sigmapoints.parameters.lmvn.sd   <- lmvn.sd.vector(m.norm = sigmapoints.parameters, 
                                              sd.norm = sigmapoints.parameters.sd)
  
  sigmapoints.list <- list()
  sigmapoints.list[[1]] <- exp(sigmapoints.parameters.lmvn.mean)
  for(i in 1:length(sigmapoints.parameters.lmvn.mean)){
    sigmapoints.parameters.lmvn.sd_tmp <- sigmapoints.parameters.lmvn.sd
    sigmapoints.parameters.lmvn.sd_tmp[-i] <- 0
    sigmapoints.list[[i+1]] <- exp(sigmapoints.parameters.lmvn.mean + alpha*(sqrt(D + kappa))*sqrt(sigmapoints.parameters.lmvn.sd_tmp))
    sigmapoints.list[[D + i + 1]] <- exp(sigmapoints.parameters.lmvn.mean - alpha*(sqrt(D + kappa))*sqrt(sigmapoints.parameters.lmvn.sd_tmp))
  }
  return(sigmapoints.list)
}

#### ut.fun_sigmapoints ####
ut.fun_sigmapoints <- 
  function(sigmapoints.parameters.conditions,
           sigmapoints.conditions,
           par.all,
           parameters.factor,
           parameters.base,
           variables,
           variables.priming,
           fun_modify_input,
           fun_modify_parameters = function(parameters.model){return(parameters.model)},
           ...
           ){
    
    # print(fun_modify_input)
    
    # sigmapoints.par <- par.all
    # sigmapoints.par[sigmapoints.parameters.conditions$id.par] <- sigmapoints.list[[i]]
    # 
    parameters <- parameters.factor*(parameters.base)^par.all
    parameters <- fun_modify_parameters(parameters.model = parameters)
    
    sigmapoints.list <- 
      GetSigmapoints(sigmapoints.parameters = parameters[sigmapoints.parameters.conditions$id.par],
                      sigmapoints.parameters.sd = parameters[sigmapoints.parameters.conditions$id.par.sd],
                     alpha = sigmapoints.conditions$alpha,
                     beta = sigmapoints.conditions$beta,
                     kappa = sigmapoints.conditions$kappa)
    arguments.list <- list()
    for(i in 1:length(sigmapoints.list)){
      sigmapoints.parameters <- parameters 
      sigmapoints.parameters[sigmapoints.parameters.conditions$id.par] <- sigmapoints.list[[i]]
      sigmapoints.variables <- variables
      sigmapoints.variables.priming <- variables.priming
      sigmapoints.variables[ 
        sigmapoints.parameters.conditions$variables[
          which(sigmapoints.parameters.conditions$variables != 0)]] <- 
        sigmapoints.parameters[
            sigmapoints.parameters.conditions$id.par[
              which(sigmapoints.parameters.conditions$variables != 0)]]
      sigmapoints.variables.priming[ 
        sigmapoints.parameters.conditions$variables.priming[
          which(sigmapoints.parameters.conditions$variables.priming != 0)]] <- 
        sigmapoints.parameters[
            sigmapoints.parameters.conditions$id.par[
              which(sigmapoints.parameters.conditions$variables.priming != 0)]]
      
      arguments.list[[i]] <- fun_modify_input(parameters = sigmapoints.parameters,
                                variables = sigmapoints.variables,
                                variables.priming = sigmapoints.variables.priming,
                                sigmapoints.parameters.conditions = sigmapoints.parameters.conditions,
                                ...)
    }
    return(arguments.list)
}

#### run_model_ut ####
run_model_ut <- function(
  parameters,
  par,
  parameters.base,
  parameters.factor,
  variables, 
  variables.priming, 
  tmesh, 
  tmesh.list,
  stimulation.list,
  background,
  fun.likelihood,
  par.optimised = rep(1, times = length(par)),
  fun_modify_input = PrepareModelArguments.ut,
  sigmapoints,
  ...){
  ### run 
  #par <- as.numeric(par.list[[11]])
  par.all <- rep(0, times = length(parameters.factor))
  par.all[par.optimised] <- par
  
  arguments.list  <-  ut.fun_sigmapoints(
    par.all = par.all,
    sigmapoints.parameters.conditions = sigmapoints$parameters.conditions,
    sigmapoints.conditions = sigmapoints$conditions,
    parameters.factor = parameters.factor,
    parameters.base = parameters.base,
    variables = variables,
    variables.priming = variables.priming,
    fun_modify_input = fun_modify_input,
    ...)

  
  
  sigmapoints$weights <- GetWeigths(alpha = sigmapoints$conditions$alpha, 
                                    kappa = sigmapoints$conditions$kappa,
                                    beta = sigmapoints$conditions$beta,
                                    D = nrow(sigmapoints$parameters.conditions))
  ###
  data.model.list <- list()
  data.trajectory.list <- list()
  for(argument.i in 1:length(arguments.list)){
    
    input <- arguments.list[[argument.i]]
    parameters <- input$parameters
    parameters.priming <- input$parameters.priming
    variables  <- input$variables
    variables.priming <- input$variables.priming
    

    model.simulation<- do.call(simulate_model_ut,
                               list(
                                 parameters.model = parameters,
                                 parameters.priming.model = parameters.priming,
                                 variables = variables,
                                 variables.priming = variables.priming,
                                 tmesh = tmesh,
                                 tmesh.list = tmesh.list,
                                 stimulation.list = stimulation.list,
                                 background = background,
                                 ...))
    data.trajectory.list[[argument.i]] <- model.simulation$data.trajectory
    data.trajectory.list[[argument.i]]$sigmapoint <- argument.i
    data.model.list[[argument.i]] <- model.simulation$data.model
    data.model.list[[argument.i]]$sigmapoint <- argument.i
    
    if(model.simulation$error){
      return(list(error = TRUE))
    } 
  }
  
  data.model.sigmapoints <- do.call(
    rbind,
    data.model.list) %>% 
    data.table()
  
  data.trajectory <- do.call(
    rbind,
    data.trajectory.list) %>% 
    data.table()
  
  data.model.ut <- 
    data.model.sigmapoints %>% 
    dplyr::mutate(mean.lmvn.ut = 
                    sigmapoints[["weights"]][["weights.means"]][sigmapoint]*mean.lmvn,
                  sd_intrinsic.lmvn.ut = 
                    sigmapoints[["weights"]][["weights.means"]][sigmapoint]*sd.lmvn,
                  m.norm.ut = 
                    sigmapoints[["weights"]][["weights.means"]][sigmapoint]*m.norm,
                  sd_intrinsic.norm.ut = 
                    sigmapoints[["weights"]][["weights.means"]][sigmapoint]*sd.norm) %>%
    dplyr::group_by(time, priming, stimulation) %>% 
    dplyr::summarise(mean.lmvn.ut = sum(mean.lmvn.ut),
                     sd_intrinsic.lmvn.ut = sum(sd_intrinsic.lmvn.ut),
                     m.norm.ut = sum(m.norm.ut),
                     sd_intrinsic.norm.ut = sum(sd_intrinsic.norm.ut)) %>%
    data.table()
  
  data.model.ut <-
    data.model.sigmapoints %>% 
    left_join(data.model.ut, by = c("time", "priming", "stimulation")) %>% 
    data.table() %>% 
    dplyr::mutate(sd_extrinsic.lmvn.ut = 
                    sigmapoints[["weights"]][["weights.variance"]][sigmapoint]*((mean.lmvn - mean.lmvn.ut)^2), 
                  sd_extrinsic.norm.ut = 
                    sigmapoints[["weights"]][["weights.variance"]][sigmapoint]*((m.norm - m.norm.ut)^2)) %>%
    dplyr::group_by(time, priming, stimulation) %>% 
    dplyr::summarise(mean.lmvn.ut = mean(mean.lmvn.ut),
                     sd_intrinsic.lmvn.ut = mean(sd_intrinsic.lmvn.ut),
                     sd_extrinsic.lmvn.ut = sum(sd_extrinsic.lmvn.ut),
                     m.norm.ut = mean(m.norm.ut),
                     sd_intrinsic.norm.ut = mean(sd_intrinsic.norm.ut),
                     sd_extrinsic.norm.ut = sum(sd_extrinsic.norm.ut)) %>%
    dplyr::mutate(sd.lmvn.ut = sd_intrinsic.lmvn.ut + sd_extrinsic.lmvn.ut, 
                  sd.norm.ut = sd_intrinsic.norm.ut + sd_extrinsic.norm.ut) %>%
    data.table()
  
  
  data.model <- 
    data.model.ut %>% 
    dplyr::mutate(mean.lmvn = mean.lmvn.ut,
                  sd.lmvn = sd.lmvn.ut,
                  m.norm = m.norm.ut,
                  sd.norm = sd.norm.ut) %>%
    dplyr::select(time, priming, stimulation, m.norm, sd.norm, mean.lmvn, sd.lmvn)
  
  return(list( error = FALSE, 
               data.model = data.model, 
               data.model.sigmapoints = data.model.sigmapoints,
               data.model.ut = data.model.ut,
               data.trajectory = data.trajectory,
               arguments.list = arguments.list
  ))
}

#### optimisation ####
optimisation_ut <- function(par,
                            fun_run_model = run_model_ut,
                            parameters.base,
                            parameters.factor,
                            variables, 
                            variables.priming, 
                            tmesh, 
                            tmesh.list,
                            stimulation.list,
                            background,
                            data.exp.grouped,
                            data.exp.summarise,
                            return.model = FALSE,
                            fun.likelihood,
                            par.optimised = rep(1, times = length(par)),
                            fun_modify_input = PrepareModelArguments.ut,
                            sigmapoints,
                            ...)
{
  
  model.simulation <- fun_run_model(par = par,
                                    parameters.base = parameters.base,
                                    parameters.factor = parameters.factor,
                                    variables = variables, 
                                    variables.priming = variables.priming, 
                                    tmesh = tmesh, 
                                    tmesh.list = tmesh.list,
                                    stimulation.list = stimulation.list,
                                    background = background,
                                    par.optimised = par.optimised,
                                    fun_modify_input = fun_modify_input,
                                    sigmapoints = sigmapoints, 
                                    ...)
            
  if(model.simulation$error){
    return(Inf)
  }
  
  result <- sum(
    likelihood(fun.likelihood = fun.likelihood,
               data.model = model.simulation$data.model,
               data.exp.grouped = data.exp.grouped,
               data.exp.summarise = data.exp.summarise))
  #print(paste(c(result, par), sep = " "))
  
  if(return.model){
    return(list( error = FALSE, 
                 #optimisation = result,
                 data.model = model.simulation$data.model, 
                 data.model.sigmapoints = model.simulation$data.model.sigmapoints,
                 data.model.ut = model.simulation$data.model.ut,
                 arguments.list = model.simulation$arguments.list
    ))
  }
  return(result)
}<|MERGE_RESOLUTION|>--- conflicted
+++ resolved
@@ -8,17 +8,12 @@
            priming_constant = 3.4,
            ...)
     {
-<<<<<<< HEAD
-    #parameters.model[15] <- priming_constant*parameters.model[11]
-=======
-   # parameters.model[15] <- priming_constant*parameters.model[11]
     parameters.model[11] <- parameters.model[17]*parameters.model[11]
     parameters.model[12] <- (parameters.model[17]^2)*parameters.model[12]
     parameters.model[15] <- parameters.model[17]*parameters.model[15]
     parameters.model[16] <- (parameters.model[17]^2)*parameters.model[16]
     parameters.model[13] <- parameters.model[18]*parameters.model[13]
     parameters.model[14] <- (parameters.model[18]^2)*parameters.model[13]
->>>>>>> 1c7f74c1
     return(parameters.model)
 }
 
